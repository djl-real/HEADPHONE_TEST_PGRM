--- conflicted
+++ resolved
@@ -109,14 +109,9 @@
                     # ---------------------------------------------------------
                     if length_seconds == 0:
                         try:
-<<<<<<< HEAD
-                            with sf.SoundFile(path) as f:
-                                length_seconds = int(len(f) / f.samplerate)
-=======
                             import soundfile as sf
                             with sf.SoundFile(path) as f:
                                     length_seconds = int(len(f) / f.samplerate)
->>>>>>> 23dc7ecf
                         except Exception:
                             length_seconds = 0
 
